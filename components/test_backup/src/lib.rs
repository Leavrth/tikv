--- conflicted
+++ resolved
@@ -135,15 +135,12 @@
                 sim.get_concurrency_manager(*id),
                 api_version,
                 None,
-<<<<<<< HEAD
                 cluster.store_metas[id]
                     .lock()
                     .unwrap()
                     .region_read_progress
                     .clone(),
-=======
                 None,
->>>>>>> 2f2900a6
             );
             let mut worker = bg_worker.lazy_build(format!("backup-{}", id));
             worker.start(backup_endpoint);
