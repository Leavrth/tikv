--- conflicted
+++ resolved
@@ -1208,15 +1208,7 @@
         // simply move the entire SST instead of iterating and generate a new one.
         let mut iter = sst_reader.iter(IterOptions::default())?;
         let direct_retval = (|| -> Result<Option<_>> {
-<<<<<<< HEAD
             if prefix_replacer.need_to_replace() {
-=======
-            if rewrite_rule.old_key_prefix != rewrite_rule.new_key_prefix
-                || rewrite_rule.new_timestamp != 0
-                || rewrite_rule.ignore_after_timestamp != 0
-                || rewrite_rule.ignore_before_timestamp != 0
-            {
->>>>>>> c9c91b6f
                 // must iterate if we perform key rewrite
                 return Ok(None);
             }
@@ -1320,9 +1312,19 @@
                 };
             }
 
-            let (user_key, new_timestamp) =
+            let (user_key, new_timestamp, ignore_after_timestamp, ignore_before_timestamp) =
                 match prefix_replacer.try_update_rewrite_rule(old_key.as_ref())? {
-                    Either::Left((user_key, new_timestamp)) => (user_key, new_timestamp),
+                    Either::Left((
+                        user_key,
+                        new_timestamp,
+                        ignore_after_timestamp,
+                        ignore_before_timestamp,
+                    )) => (
+                        user_key,
+                        new_timestamp,
+                        ignore_after_timestamp,
+                        ignore_before_timestamp,
+                    ),
                     Either::Right(seek_key_op) => match seek_key_op {
                         Some(seek_key) => {
                             // skip some kvs that may be filtered
@@ -1340,14 +1342,9 @@
                 data_key.extend_from_slice(user_key);
             }
 
-            let mut value = Cow::Borrowed(iter.value());
-
-<<<<<<< HEAD
-            if new_timestamp != 0 {
-=======
-            if rewrite_rule.ignore_after_timestamp != 0 {
+            if ignore_after_timestamp != 0 {
                 let ts = Key::decode_ts_from(iter.key())?;
-                if ts > TimeStamp::new(rewrite_rule.ignore_after_timestamp) {
+                if ts > TimeStamp::new(ignore_after_timestamp) {
                     iter.next()?;
                     INPORTER_DOWNLOAD_COMPACT_KEYS_COUNT
                         .with_label_values(&["after"])
@@ -1355,11 +1352,11 @@
                     continue;
                 }
             }
-            if rewrite_rule.ignore_before_timestamp != 0 {
+            if ignore_before_timestamp != 0 {
                 // Let the client decide the ts here for default/write CF.
                 // Normally the ts in default CF is less than the ts in write CF.
                 let ts = Key::decode_ts_from(iter.key())?;
-                if ts < TimeStamp::new(rewrite_rule.ignore_before_timestamp) {
+                if ts < TimeStamp::new(ignore_before_timestamp) {
                     iter.next()?;
                     INPORTER_DOWNLOAD_COMPACT_KEYS_COUNT
                         .with_label_values(&["before"])
@@ -1368,8 +1365,9 @@
                 }
             }
 
-            if rewrite_rule.new_timestamp != 0 {
->>>>>>> c9c91b6f
+            let mut value = Cow::Borrowed(iter.value());
+
+            if new_timestamp != 0 {
                 data_key = Key::from_encoded(data_key)
                     .truncate_ts()
                     .map_err(|e| {
@@ -2904,10 +2902,11 @@
                     &meta,
                     &backend,
                     "sample_default.sst",
-                    &case.0,
+                    &[case.0],
                     None,
                     Limiter::new(f64::INFINITY),
                     db.clone(),
+                    DownloadExt::default(),
                 )
                 .unwrap()
                 .unwrap();
@@ -3044,10 +3043,11 @@
                     &meta,
                     &backend,
                     "sample_write.sst",
-                    &case.0,
+                    &[case.0],
                     None,
                     Limiter::new(f64::INFINITY),
                     db.clone(),
+                    DownloadExt::default(),
                 )
                 .unwrap()
                 .unwrap();
