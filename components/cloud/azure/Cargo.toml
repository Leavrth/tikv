[package]
name = "azure"
version = "0.0.1"
edition = "2021"
publish = false

[features]
failpoints = ["fail/failpoints"]

[dependencies]
async-trait = "0.1"
azure_core = { version = "0.12.0", git = "https://github.com/Azure/azure-sdk-for-rust" }
azure_identity = { version = "0.12.0", git = "https://github.com/Azure/azure-sdk-for-rust" }
<<<<<<< HEAD
=======
azure_security_keyvault = { version = "0.12.0", git = "https://github.com/Azure/azure-sdk-for-rust", default-features = false }
>>>>>>> 13919344
azure_storage = { version = "0.12.0", git = "https://github.com/Azure/azure-sdk-for-rust", default-features = false }
azure_storage_blobs = { version = "0.12.0", git = "https://github.com/Azure/azure-sdk-for-rust" }
base64 = "0.13"
cloud = { workspace = true }
fail = "0.5"
futures = "0.3"
futures-util = { version = "0.3", default-features = false, features = ["io"] }
kvproto = { workspace = true }
oauth2 = { version = "4.0.0", default-features = false }
openssl = { version = "0.10.50" }
serde = { version = "1.0", features = ["derive"] }
serde_json = "1.0"
slog = { workspace = true }
slog-global = { workspace = true }
tikv_util = { workspace = true }
time = { version = "0.3", features = ["local-offset"] }
tokio = { version = "1.5", features = ["time"] }
url = "2.0"
uuid = { version = "1.0", features = ["v4"] }<|MERGE_RESOLUTION|>--- conflicted
+++ resolved
@@ -11,10 +11,7 @@
 async-trait = "0.1"
 azure_core = { version = "0.12.0", git = "https://github.com/Azure/azure-sdk-for-rust" }
 azure_identity = { version = "0.12.0", git = "https://github.com/Azure/azure-sdk-for-rust" }
-<<<<<<< HEAD
-=======
 azure_security_keyvault = { version = "0.12.0", git = "https://github.com/Azure/azure-sdk-for-rust", default-features = false }
->>>>>>> 13919344
 azure_storage = { version = "0.12.0", git = "https://github.com/Azure/azure-sdk-for-rust", default-features = false }
 azure_storage_blobs = { version = "0.12.0", git = "https://github.com/Azure/azure-sdk-for-rust" }
 base64 = "0.13"
